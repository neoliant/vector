--- conflicted
+++ resolved
@@ -14,14 +14,9 @@
 from a file and routes them to both Elasticsearch and AWS S3. Your configuration
 will differ based on your needs.
 
-{{< tabs default="vector.toml" >}} {{< tab title="vector.toml" >}}
-
-<<<<<<< HEAD
-=======
 {{< tabs default="vector.toml" >}}
 {{< tab title="vector.toml" >}}
 
->>>>>>> 4679b7eb
 ```toml
 # Set global options
 data_dir = "/var/lib/vector"
@@ -71,12 +66,8 @@
 batch.max_size   = 10000000                  # 10mb uncompressed
 ```
 
-<<<<<<< HEAD
-{{< /tab >}} {{< tab title="vector.yaml" >}}
-=======
 {{< /tab >}}
 {{< tab title="vector.yaml" >}}
->>>>>>> 4679b7eb
 
 ```yaml
 data_dir: /var/lib/vector
@@ -118,12 +109,8 @@
       max_size: 10000000
 ```
 
-<<<<<<< HEAD
-{{< /tab >}} {{< tab title="vector.json" >}}
-=======
 {{< /tab >}}
 {{< tab title="vector.json" >}}
->>>>>>> 4679b7eb
 
 ```json
 {
@@ -179,58 +166,38 @@
   }
 }
 ```
-<<<<<<< HEAD
-=======
 
 {{< /tab >}}
 {{< /tabs >}}
->>>>>>> 4679b7eb
-
-{{< /tab >}} {{< /tabs >}}
 
 To use this configuration file, specify it with the `--config` flag when
 starting Vector:
 
 {{< tabs default="TOML" >}} {{< tab title="TOML" >}}
 
-<<<<<<< HEAD
-=======
 {{< tabs default="TOML" >}}
 {{< tab title="TOML" >}}
 
->>>>>>> 4679b7eb
 ```shell
 vector --config /etc/vector/vector.toml
 ```
 
-<<<<<<< HEAD
-{{< /tab >}} {{< tab title="YAML" >}}
-=======
 {{< /tab >}}
 {{< tab title="YAML" >}}
->>>>>>> 4679b7eb
 
 ```shell
 vector --config /etc/vector/vector.yaml
 ```
 
-<<<<<<< HEAD
-{{< /tab >}} {{< tab title="JSON" >}}
-=======
 {{< /tab >}}
 {{< tab title="JSON" >}}
->>>>>>> 4679b7eb
 
 ```shell
 vector --config /etc/vector/vector.json
 ```
 
-<<<<<<< HEAD
-{{< /tab >}} {{< /tabs >}}
-=======
 {{< /tab >}}
 {{< /tabs >}}
->>>>>>> 4679b7eb
 
 ## Reference
 
